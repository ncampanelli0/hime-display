--- conflicted
+++ resolved
@@ -15,14 +15,11 @@
 ## ✨ NEW: API for AI Integration
 
 Control your Live2D models programmatically via WebSocket/HTTP! Perfect for creating AI VTuber systems!
-<<<<<<< HEAD
-=======
 
 - **[Quick Start Guide](./docs/API_QUICKSTART.md)** - Get started in 5 minutes
 - **[Full API Documentation](./docs/API.md)** - Complete reference
 - **[Python & Node.js Examples](./examples/)** - Ready-to-use client implementations
 - **[MCP Server Example](./examples/mcp_server/)** - Model Context Protocol integration
->>>>>>> 46f2f71f
 
 ## Preview
 
